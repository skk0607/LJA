--- conflicted
+++ resolved
@@ -68,33 +68,16 @@
                 path.back().right -= _last_skip;
             return {_start, std::move(path)};
         }
-<<<<<<< HEAD
-        if(_first_skip > 0)
-            path.front().left += _first_skip;
-        if(_last_skip > 0)
-            path.back().right -= _last_skip;
-        return {_start, std::move(path)};
-    }
 
-    Path getPath() const {
-        std::vector<Edge *> path;
-        Vertex *cur = _start;
-        for(size_t i = 0; i < _edges.size(); i++) {
-            Edge &edge = cur->getOutgoing(_edges[i]);
-            path.emplace_back(&edge);
-            cur = edge.end();
-=======
-
-        Path getPath() {
+        Path getPath() const {
             std::vector<Edge *> path;
             Vertex *cur = _start;
-            for (size_t i = 0; i < _edges.size(); i++) {
+            for(size_t i = 0; i < _edges.size(); i++) {
                 Edge &edge = cur->getOutgoing(_edges[i]);
                 path.emplace_back(&edge);
                 cur = edge.end();
             }
             return {*_start, std::move(path)};
->>>>>>> acc02846
         }
 
         CompactPath RC() const {
