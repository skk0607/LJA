<<<<<<< HEAD
#include "common/cl_parser.hpp"
#include "common/dir_utils.hpp"
#include "common/logging.hpp"
#include "common/rolling_hash.hpp"
#include "dbg/dbg_construction.hpp"
#include "error_correction/initial_correction.hpp"
#include "error_correction/manyk_correction.hpp"
#include "error_correction/mitochondria_rescue.hpp"
#include "error_correction/mult_correction.hpp"
#include "gap_closing.hpp"
#include "multi_graph.hpp"
#include "repeat_resolution/repeat_resolution.hpp"
=======
#include "multi_graph.hpp"
#include "subdataset_processing.hpp"
#include "uncompressed_output.hpp"
#include "gap_closing.hpp"
#include "polishing/perfect_alignment.hpp"
#include "error_correction/mult_correction.hpp"
#include "error_correction/mitochondria_rescue.hpp"
#include "error_correction/initial_correction.hpp"
#include "error_correction/manyk_correction.hpp"
#include "error_correction/precorrection.hpp"
>>>>>>> acc02846
#include "sequences/seqio.hpp"
#include "subdataset_processing.hpp"
#include <error_correction/dimer_correction.hpp>
#include <iostream>
#include <polishing/homopolish.hpp>
#include <queue>
#include <wait.h>
<<<<<<< HEAD
=======
#include <error_correction/dimer_correction.hpp>
#include <polishing/homopolish.hpp>
#include "common/rolling_hash.hpp"
#include <utility>
#include <ksw2/ksw_wrapper.hpp>

using namespace dbg;
>>>>>>> acc02846

static size_t stage_num = 0;
std::vector<Contig> ref;
void PrintPaths(logging::Logger &logger,
                const std::experimental::filesystem::path &dir,
                const std::string &stage, SparseDBG &dbg,
                RecordStorage &readStorage, const io::Library &paths_lib,
                bool small) {
    stage_num += 1;
    std::string stage_name = itos(stage_num) + "_" + stage;
    logger.info() << "Dumping current state. Stage id: " << stage_name
                  << std::endl;
    ensure_dir_existance(dir);
<<<<<<< HEAD
    ensure_dir_existance(dir/"paths");
    printDot(dir/(stage_name + ".dot"), Component(dbg), readStorage.labeler());
    dbg.printFastaOld(dir/(stage_name + ".fasta"));
    if (!small)
        readStorage.printFullAlignments(logger, dir/(stage_name + ".als"));
    std::vector<Contig> paths = io::SeqReader(paths_lib).readAllContigs();
=======
    ensure_dir_existance(dir / "paths");
    printDot(dir / (stage_name + ".dot"), Component(dbg), readStorage.labeler());
    dbg.printFastaOld(dir / (stage_name + ".fasta"));
    if(!small)
        readStorage.printFullAlignments(logger, dir / (stage_name + ".als"));
    std::vector<Contig> paths;
    for(StringContig sc : io::SeqReader(paths_lib)) {
        Contig contig = sc.makeContig();
        if(contig.size() > 100000) {
            paths.emplace_back(contig.seq.Subseq(0, 50000), contig.id + "_start");
            paths.emplace_back(contig.seq.Subseq(contig.size() - 50000), contig.id + "_end");
        } else {
            paths.emplace_back(std::move(contig));
        }
    }
>>>>>>> acc02846
    GraphAlignmentStorage storage(dbg);
    for (Contig &contig : paths) {
        storage.fill(contig);
    }
    for (Contig &contig : paths) {
        ensure_dir_existance(dir/"paths"/contig.getId());
        Component comp =
            small ? Component::neighbourhood(dbg,
                                             contig,
                                             dbg.hasher().getK() + 500)
                  : Component::longEdgeNeighbourhood(dbg, contig, 20000);
        std::function<std::string(Edge &)> labeler =
            readStorage.labeler() + storage.labeler();
        printDot(dir/"paths"/contig.getId()/(stage_name + ".dot"), comp,
                 labeler);
    }
    std::ofstream ref_os;
    ref_os.open(dir/(stage_name + ".ref"));
    for (Contig &contig : ref) {
        ref_os << contig.getId() << std::endl;
        for (const PerfectAlignment<Contig, Edge> &al :
            GraphAligner(dbg).carefulAlign(contig)) {
            ref_os << al.seg_from << " " << al.seg_to << std::endl;
        }
    }
    ref_os.close();
}

std::pair<std::experimental::filesystem::path,
          std::experimental::filesystem::path>
AlternativeCorrection(logging::Logger &logger,
                      const std::experimental::filesystem::path &dir,
                      const io::Library &reads_lib,
                      const io::Library &pseudo_reads_lib,
                      const io::Library &paths_lib, size_t threads, size_t k,
                      size_t w, double threshold, double reliable_coverage,
                      bool close_gaps, bool remove_bad, bool skip, bool debug,
                      bool load) {
    logger.info() << "Performing initial correction with k = " << k
                  << std::endl;
    if (k%2==0) {
        logger.info() << "Adjusted k from " << k << " to " << (k + 1)
                      << " to make it odd" << std::endl;
        k += 1;
    }
    ensure_dir_existance(dir);
    hashing::RollingHash hasher(k, 239);
<<<<<<< HEAD
    std::function<void()> ic_task = [&dir, &logger, &hasher, close_gaps, load,
        remove_bad, k, w, &reads_lib,
        &pseudo_reads_lib, &paths_lib, threads,
        threshold, reliable_coverage, debug] {
      io::Library construction_lib = reads_lib + pseudo_reads_lib;
      SparseDBG dbg =
          load ? DBGPipeline(logger, hasher, w, reads_lib, dir, threads,
                             (dir/"disjointigs.fasta").string(),
                             (dir/"vertices.save").string())
               : DBGPipeline(logger, hasher, w, reads_lib, dir, threads);
      dbg.fillAnchors(w, logger, threads);
      size_t extension_size = std::max<size_t>(k*2, 1000);
      ReadLogger readLogger(threads, dir/"read_log.txt");
      RecordStorage
          readStorage(dbg, 0, extension_size, threads, readLogger, true,
                      debug);
      RecordStorage
          refStorage(dbg, 0, extension_size, threads, readLogger, false,
                     false);
      io::SeqReader reader(reads_lib);
      readStorage.fill(reader.begin(), reader.end(), dbg, w + k - 1, logger,
                       threads);
      if (debug) {
          coverageStats(logger, dbg);
          PrintPaths(logger, dir/"state_dump", "initial", dbg, readStorage,
                     paths_lib, true);
      }
      //        CorrectDimers(logger, readStorage, k, threads, reliable_coverage);
      correctAT(logger, readStorage, k, threads);
      ManyKCorrect(logger,
                   dbg,
                   readStorage,
                   threshold,
                   reliable_coverage,
                   800,
                   4,
                   threads);
      if (debug)
          PrintPaths(logger, dir/"state_dump", "mk800", dbg, readStorage,
                     paths_lib, true);
      RemoveUncovered(logger, threads, dbg, {&readStorage, &refStorage},
                      std::max<size_t>(k*5/2, 3000));
      ManyKCorrect(logger, dbg, readStorage, threshold, reliable_coverage, 2000,
                   4, threads);
      if (debug)
          PrintPaths(logger, dir/"state_dump", "mk2000", dbg, readStorage,
                     paths_lib, true);
      RemoveUncovered(logger, threads, dbg, {&readStorage, &refStorage},
                      std::max<size_t>(k*7/2, 5000));
      //        CorrectDimers(logger, readStorage, k, threads, reliable_coverage);
      correctAT(logger, readStorage, k, threads);
      correctLowCoveredRegions(logger,
                               dbg,
                               readStorage,
                               refStorage,
                               "/dev/null",
                               threshold,
                               reliable_coverage,
                               k,
                               threads,
                               false);
      ManyKCorrect(logger, dbg, readStorage, threshold, reliable_coverage, 3500,
                   4, threads);
      RemoveUncovered(logger, threads, dbg, {&readStorage, &refStorage});
      if (debug)
          PrintPaths(logger, dir/"state_dump", "mk3500", dbg, readStorage,
                     paths_lib, false);
      readStorage.printFasta(logger, dir/"corrected.fasta");
      if (debug)
          DrawSplit(Component(dbg), dir/"split");
      dbg.printFastaOld(dir/"graph.fasta");
=======
    std::function<void()> ic_task = [&dir, &logger, &hasher, close_gaps, load, remove_bad, k, w, &reads_lib,
            &pseudo_reads_lib, &paths_lib, threads, threshold, reliable_coverage, debug] {
        io::Library construction_lib = reads_lib + pseudo_reads_lib;
        SparseDBG dbg = load ? DBGPipeline(logger, hasher, w, reads_lib, dir, threads, (dir/"disjointigs.fasta").string(), (dir/"vertices.save").string()) :
                        DBGPipeline(logger, hasher, w, reads_lib, dir, threads);
        dbg.fillAnchors(w, logger, threads);
        size_t extension_size = std::max<size_t>(k * 2, 1000);
        ReadLogger readLogger(threads, dir/"read_log.txt");
        RecordStorage readStorage(dbg, 0, extension_size, threads, readLogger, true, true, false);
        RecordStorage refStorage(dbg, 0, extension_size, threads, readLogger, false, false);
        io::SeqReader reader(reads_lib);
        readStorage.fill(reader.begin(), reader.end(), dbg, w + k - 1, logger, threads);
        coverageStats(logger, dbg);
        if(debug) {
            PrintPaths(logger, dir / "state_dump", "initial", dbg, readStorage, paths_lib, true);
        }
        Precorrect(logger, threads, dbg, readStorage, reliable_coverage);
        RemoveUncovered(logger, threads, dbg, {&readStorage, &refStorage}, extension_size);
        readStorage.trackSuffixes(logger, threads);
//        CorrectDimers(logger, readStorage, k, threads, reliable_coverage);
        correctAT(logger, readStorage, k, threads);
        ManyKCorrect(logger, dbg, readStorage, threshold, reliable_coverage, 800, 4, threads);
        if(debug)
            PrintPaths(logger, dir/ "state_dump", "mk800", dbg, readStorage, paths_lib, true);
        RemoveUncovered(logger, threads, dbg, {&readStorage, &refStorage}, std::max<size_t>(k * 5 / 2, 3000));
        ManyKCorrect(logger, dbg, readStorage, threshold, reliable_coverage, 2000, 4, threads);
        if(debug)
            PrintPaths(logger, dir/ "state_dump", "mk2000", dbg, readStorage, paths_lib, true);
        RemoveUncovered(logger, threads, dbg, {&readStorage, &refStorage}, std::max<size_t>(k * 7 / 2, 5000));
//        CorrectDimers(logger, readStorage, k, threads, reliable_coverage);
        correctAT(logger, readStorage, k, threads);
        correctLowCoveredRegions(logger, dbg, readStorage, refStorage, "/dev/null", threshold, reliable_coverage, k, threads, false);
        ManyKCorrect(logger, dbg, readStorage, threshold, reliable_coverage, 3500, 4, threads);
        RemoveUncovered(logger, threads, dbg, {&readStorage, &refStorage});
        coverageStats(logger, dbg);
        if(debug)
            PrintPaths(logger, dir/ "state_dump", "mk3500", dbg, readStorage, paths_lib, false);
        readStorage.printReadFasta(logger, dir / "corrected.fasta");
        if(debug)
            DrawSplit(Component(dbg), dir / "split");
        dbg.printFastaOld(dir / "graph.fasta");
>>>>>>> acc02846
    };
    if (!skip)
        runInFork(ic_task);
    std::experimental::filesystem::path res;
    res = dir/"corrected.fasta";
    logger.info() << "Initial correction results with k = " << k
                  << " printed to "
                  << res << std::endl;
    return {res, dir/"graph.fasta"};
}

std::vector<std::experimental::filesystem::path> SecondPhase(
    logging::Logger &logger, const std::experimental::filesystem::path &dir,
    const io::Library &reads_lib, const io::Library &pseudo_reads_lib,
    const io::Library &paths_lib, size_t threads, size_t k, size_t w,
    size_t kmdbg, double threshold, double reliable_coverage,
    size_t unique_threshold, const std::experimental::filesystem::path &py_path,
    bool diploid, bool skip, bool debug, bool load) {
    logger.info() << "Performing second phase of correction with k = " << k
                  << std::endl;
    if (k%2==0) {
        logger.info() << "Adjusted k from " << k << " to " << (k + 1)
                      << " to make it odd" << std::endl;
        k += 1;
    }
    ensure_dir_existance(dir);
    hashing::RollingHash hasher(k, 239);
    std::function<void()> ic_task = [&dir, &logger, &hasher, load, k, w, kmdbg,
                                     &reads_lib, &pseudo_reads_lib, &paths_lib,
                                     threads, threshold, reliable_coverage,
                                     debug, unique_threshold, diploid, py_path]
                                     {
        io::Library construction_lib = reads_lib + pseudo_reads_lib;
        SparseDBG dbg =
            load ? DBGPipeline(logger, hasher, w, reads_lib, dir, threads,
                               (dir/"disjointigs.fasta").string(),
                               (dir/"vertices.save").string())
                 : DBGPipeline(logger, hasher, w, reads_lib, dir, threads);
        dbg.fillAnchors(w, logger, threads);
<<<<<<< HEAD
        size_t extension_size = std::max<size_t>(k*5/2, 3000);
=======
        size_t extension_size = 100000;
>>>>>>> acc02846
        ReadLogger readLogger(threads, dir/"read_log.txt");
        RecordStorage
            readStorage(dbg, 0, extension_size, threads, readLogger, true,
                        debug);
        RecordStorage
            refStorage(dbg, 0, extension_size, threads, readLogger, false,
                       false);
        io::SeqReader reader(reads_lib);
        readStorage.fill(reader.begin(), reader.end(), dbg, w + k - 1, logger,
                         threads);
        if (debug) {
            DrawSplit(Component(dbg), dir/"before_figs", readStorage.labeler(),
                      25000);
            PrintPaths(logger, dir/"state_dump", "initial", dbg, readStorage,
                       paths_lib, false);
        }
        initialCorrect(dbg,
                       logger,
                       dir/"correction.txt",
                       readStorage,
                       refStorage,
                       threshold,
                       2*threshold,
                       reliable_coverage,
                       threads,
                       false);
        if (debug)
            PrintPaths(logger,
                       dir/"state_dump",
                       "low",
                       dbg,
                       readStorage,
                       paths_lib,
                       false);
        GapColserPipeline(logger, threads, dbg, {&readStorage, &refStorage});
        if (debug)
            PrintPaths(logger, dir/"state_dump", "gap1", dbg, readStorage,
                       paths_lib, false);
        readStorage.invalidateBad(logger, threads, threshold, "after_gap1");
        if (debug)
            PrintPaths(logger,
                       dir/"state_dump",
                       "bad",
                       dbg,
                       readStorage,
                       paths_lib,
                       false);
        RemoveUncovered(logger, threads, dbg, {&readStorage, &refStorage});
        if (debug)
            PrintPaths(logger, dir/"state_dump", "uncovered1", dbg, readStorage,
                       paths_lib, false);
        RecordStorage extra_reads =
            MultCorrect(dbg,
                        logger,
                        dir,
                        readStorage,
                        unique_threshold,
                        threads,
                        diploid,
                        debug);
        MRescue(logger, threads, dbg, readStorage, unique_threshold, 0.05);
        if (debug)
            PrintPaths(logger, dir/"state_dump", "mult", dbg, readStorage,
                       paths_lib, false);
        RemoveUncovered(logger, threads, dbg,
                        {&readStorage, &extra_reads, &refStorage});
        if (debug)
            PrintPaths(logger, dir/"state_dump", "uncovered2", dbg, readStorage,
                       paths_lib, false);
        GapColserPipeline(logger, threads, dbg,
                          {&readStorage, &extra_reads, &refStorage});
        if (debug) {
            PrintPaths(logger, dir/"state_dump", "gap2", dbg, readStorage,
                       paths_lib, false);
            DrawSplit(Component(dbg), dir/"split_figs", readStorage.labeler());
        }
<<<<<<< HEAD
        std::function<bool(const dbg::Edge &)> is_unique =
            [unique_threshold](const Edge &edge) {
              return edge.size() > unique_threshold;
            };
        dbg.printFastaOld(dir/"graph.fasta");
        printDot(dir/"graph.dot", Component(dbg), readStorage.labeler());

        repeat_resolution::RepeatResolver rr(
            dbg,
            &readStorage,
            {&extra_reads},
            k,
            kmdbg,
            dir/"repeat_resolution",
            unique_threshold,
            diploid,
            debug,
            logger);
        std::vector<Contig> contigs = rr.ResolveRepeats(logger);

        PrintAlignments(logger, threads, contigs, readStorage, k,
                        dir/"uncompressing");
        readStorage.printFasta(logger, dir/"corrected.fasta");
=======
        RepeatResolver rr(dbg, {&readStorage, &extra_reads}, dir / "split", py_path, debug);
        std::function<bool(const dbg::Edge &)> is_unique = [unique_threshold](const Edge &edge) {
            return edge.size() > unique_threshold;
        };
        dbg.printFastaOld(dir / "final_dbg.fasta");
        printDot(dir / "final_dbg.dot", Component(dbg), readStorage.labeler());
        printGFA(dir / "final_dbg.gfa", Component(dbg), true);
        std::vector<Contig> partial_contigs = rr.ResolveRepeats(logger, threads, is_unique);
        logger.info()<< "Printing partial repeat resolution results to " << (dir / "partial.fasta") << std::endl;
        PrintFasta(partial_contigs, dir / "partial.fasta");
//        std::vector<Contig> contigs = rr.CollectResults(logger, threads, partial_contigs, dir / "merging.txt", is_unique);
        multigraph::MultiGraph mg = rr.ConstructMultiGraph(partial_contigs);
//        mg.printEdgeGFA(dir / "partial.gfa");
//        mg.printDot(dir / "partial.dot");
        multigraph::MultiGraph mmg = mg.Merge();
        mmg.printEdgeGFA(dir / "mdbg.hpc.gfa");
        mmg.printDot(dir / "mdbg.hpc.dot");
        mmg.printCutEdges(dir / "mdbg.hpc.fasta");
        readStorage.printReadFasta(logger, dir / "corrected_reads.fasta");
>>>>>>> acc02846
    };
    if (!skip)
      runInFork(ic_task);

    std::experimental::filesystem::path res;
<<<<<<< HEAD
    res = dir/"corrected.fasta";
    logger.info() << "Second phase results with k = " << k << " printed to "
                  << res << std::endl;
    return {res, dir/"uncompressing",
            dir/"repeat_resolution"/"resolved_graph.gfa"};
}

std::experimental::filesystem::path
PolishingPhase(logging::Logger &logger, size_t threads,
               const std::experimental::filesystem::path &output_file,
               const std::experimental::filesystem::path &contigs_file,
               const std::experimental::filesystem::path &alignments,
               const io::Library &reads, size_t dicompress, bool skip) {
    logger.info() << "Performing polishing and homopolymer uncompression"
                  << std::endl;
    std::function<void()> ic_task = [&logger, threads, &output_file,
        &contigs_file, &alignments, &reads,
        dicompress] {
      Polish(logger, threads, output_file, contigs_file, alignments, reads,
             dicompress);
=======
    res = dir / "corrected_reads.fasta";
    logger.info() << "Second phase results with k = " << k << " printed to "    << res << std::endl;
    return {res, dir / "mdbg.hpc.gfa"};
}

std::vector<std::experimental::filesystem::path> PolishingPhase(
        logging::Logger &logger, size_t threads, const std::experimental::filesystem::path &dir,
        const std::experimental::filesystem::path &output_dir,
        const std::experimental::filesystem::path &gfa_file,
        const std::experimental::filesystem::path &corrected_reads,
        const io::Library &reads, size_t dicompress, size_t min_alignment, bool skip, bool debug) {
    logger.info() << "Performing polishing and homopolymer uncompression" << std::endl;
    std::function<void()> ic_task = [&logger, threads, &output_dir, debug, &gfa_file, &corrected_reads, &reads, dicompress, min_alignment, &dir] {
        io::SeqReader reader(corrected_reads);
        multigraph::MultiGraph vertex_graph;
        vertex_graph.LoadGFA(gfa_file, true);
        multigraph::MultiGraph edge_graph = vertex_graph.DBG();
        std::vector<Contig> contigs = edge_graph.getEdges(false);
        auto res = PrintAlignments(logger, threads, contigs, reader.begin(), reader.end(), min_alignment, dir);
        std::vector<Contig> uncompressed = Polish(logger, threads, contigs, res.first, reads, dicompress);
        printUncompressedResults(logger, threads, edge_graph, uncompressed, output_dir, debug);
>>>>>>> acc02846
    };
    if (!skip)
        runInFork(ic_task);
    return {output_dir / "assembly.fasta", output_dir / "mdbg.gfa"};
}

std::string constructMessage() {
    std::stringstream ss;
    ss << "LJA: genome assembler for PacBio HiFi reads based on de Bruijn "
          "graph.\n";
    ss << "Usage: lja [options] -o <output-dir> --reads <reads_file> [--reads "
          "<reads_file2> ...]\n\n";
    ss << "Basic options:\n";
    ss << "  -o <file_name> (or --output-dir <file_name>)  Name of output "
          "folder. Resulting graph will be stored there.\n";
    ss << "  --reads <file_name>                           Name of file that "
          "contains reads in fasta or fastq format. This option can be used any "
          "number of times in the same command line. In this case reads from all "
          "specified files will be used as an input.\n";
    ss << "  -h (or --help)                                Print this help "
          "message.\n";
    ss << "\nAdvanced options:\n";
    ss << "  -t <int> (or --threads <int>)                 Number of threads. "
          "The default value is 16.\n";
    ss << "  -k <int>                                      Value of k used for "
          "initial error correction.\n";
    ss << "  -K <int>                                      Value of k used for "
          "final error correction and initialization of multiDBG.\n";
    ss << "  --diploid                                     Use this option for "
          "diploid genomes. By default LJA assumes that the genome is haploid or "
          "inbred.\n";
    return ss.str();
}

int main(int argc, char **argv) {
    CLParser parser({"output-dir=",
                     "threads=16",
                     "k-mer-size=501",
                     "window=2000",
                     "K-mer-size=5001",
                     "KmDBG=100001",
                     "Window=500",
                     "cov-threshold=3",
                     "rel-threshold=10",
                     "Cov-threshold=3",
                     "Rel-threshold=7",
                     "unique-threshold=40000",
                     "dump",
                     "dimer-compress=32,32,1",
                     "restart-from=none",
                     "load",
                     "alternative",
                     "diploid",
                     "debug",
                     "help"},
                    {"reads", "paths", "ref"},
                    {"o=output-dir", "t=threads", "k=k-mer-size", "w=window",
                     "K=K-mer-size", "W=Window", "h=help"},
                    constructMessage());
    parser.parseCL(argc, argv);
    if (parser.getCheck("help")) {
        std::cout << parser.message() << std::endl;
        return 0;
    }
    if (!parser.check().empty()) {
        std::cout << "Failed to parse command line parameters." << std::endl;
        std::cout << parser.check() << "\n" << std::endl;
        std::cout << parser.message() << std::endl;
        return 1;
    }

    bool debug = parser.getCheck("debug");
    StringContig::homopolymer_compressing = true;
    StringContig::SetDimerParameters(parser.getValue("dimer-compress"));
    const std::experimental::filesystem::path
        dir(parser.getValue("output-dir"));
    ensure_dir_existance(dir);
    logging::LoggerStorage ls(dir, "dbg");
    logging::Logger logger;
    logger.addLogFile(ls.newLoggerFile(),
                      debug ? logging::debug : logging::trace);
    for (size_t i = 0; i < argc; i++) {
        logger << argv[i] << " ";
    }
    logger << std::endl;
<<<<<<< HEAD
    logger.info() << "Hello. You are running La Jolla Assembler (LJA), a tool "
                     "for genome assembly from PacBio HiFi reads\n";
    logging::logGit(logger, dir/"version.txt");
=======
    logger.info() << "Hello! You are running La Jolla Assembler (LJA), a tool for genome assembly from PacBio HiFi reads\n";
    logging::logGit(logger, dir / "version.txt");
>>>>>>> acc02846
    bool diplod = parser.getCheck("diploid");
    std::string first_stage = parser.getValue("restart-from");
    bool skip = first_stage!="none";
    bool load = parser.getCheck("load");
    logger.info() << "LJA pipeline started" << std::endl;

    size_t threads = std::stoi(parser.getValue("threads"));

    io::Library lib = oneline::initialize<std::experimental::filesystem::path>(
        parser.getListValue("reads"));
    io::Library
        paths = oneline::initialize<std::experimental::filesystem::path>(
        parser.getListValue("paths"));
    io::Library ref_lib =
        oneline::initialize<std::experimental::filesystem::path>(
            parser.getListValue("ref"));
    if (!io::CheckLibrary(lib + paths + ref_lib)) {
        exit(1);
    }
    ref = io::SeqReader(ref_lib).readAllContigs();
    size_t k = std::stoi(parser.getValue("k-mer-size"));
    size_t w = std::stoi(parser.getValue("window"));
    double threshold = std::stod(parser.getValue("cov-threshold"));
    double reliable_coverage = std::stod(parser.getValue("rel-threshold"));
    std::pair<std::experimental::filesystem::path,
              std::experimental::filesystem::path>
        corrected1;
    if (first_stage=="alternative")
        skip = false;
    corrected1 = AlternativeCorrection(
        logger, dir/("k" + itos(k)), lib, {}, paths, threads, k, w, threshold,
        reliable_coverage, false, false, skip, debug, load);
    if (first_stage=="alternative" || first_stage=="none")
        load = false;
    size_t K = std::stoi(parser.getValue("K-mer-size"));
    size_t W = std::stoi(parser.getValue("Window"));
    size_t KmDBG = std::stoi(parser.getValue("KmDBG"));

    double Threshold = std::stod(parser.getValue("Cov-threshold"));
    double Reliable_coverage = std::stod(parser.getValue("Rel-threshold"));
    size_t unique_threshold = std::stoi(parser.getValue("unique-threshold"));

    if (first_stage=="phase2")
        skip = false;
    std::experimental::filesystem::path executable(argv[0]);
    std::experimental::filesystem::path py_path =
        executable.parent_path()/"run_rr.py";
    logger.trace() << "py_path set to " << py_path.string() << std::endl;
    std::vector<std::experimental::filesystem::path> corrected2 = SecondPhase(
        logger, dir/("k" + itos(K)), {corrected1.first}, {corrected1.second},
        paths, threads, K, W, KmDBG, Threshold, Reliable_coverage,
        unique_threshold, py_path, diplod, skip, debug, load);
    if (first_stage=="phase2")
        load = false;
    if (first_stage=="polishing")
        skip = false;
<<<<<<< HEAD
    std::experimental::filesystem::path final_contigs = PolishingPhase(
        logger, threads, dir/"assembly.fasta", corrected2[1]/"contigs.fasta",
        corrected2[1]/"good_alignments.txt", lib,
        StringContig::max_dimer_size/2, skip);
    if (first_stage=="polishing")
        load = false;
    logger.info()
        << "Final homopolymer compressed and corrected reads can be found here: "
        << corrected2[0] << std::endl;
    logger.info()
        << "Final graph with homopolymer compressed edges can be found here: "
        << corrected2[2] << std::endl;
    logger.info() << "Final assembly can be found here: " << final_contigs
                  << std::endl;
=======
    std::vector<std::experimental::filesystem::path> uncompressed_results =
            PolishingPhase(logger, threads, dir/ "uncompressing", dir, corrected2[1],
                           corrected2[0],
                            lib, StringContig::max_dimer_size / 2, K, skip, debug);
    if(first_stage == "polishing")
        load = false;
    logger.info() << "Final homopolymer compressed and corrected reads can be found here: " << corrected2[0] << std::endl;
    logger.info() << "Final graph with homopolymer compressed edges can be found here: " << corrected2[1] << std::endl;
    logger.info() << "Final graph can be found here: " << uncompressed_results[1] << std::endl;
    logger.info() << "Final assembly can be found here: " << uncompressed_results[0] << std::endl;
>>>>>>> acc02846
    logger.info() << "LJA pipeline finished" << std::endl;
    return 0;
}<|MERGE_RESOLUTION|>--- conflicted
+++ resolved
@@ -1,4 +1,10 @@
-<<<<<<< HEAD
+#include "multi_graph.hpp"
+#include "subdataset_processing.hpp"
+#include "uncompressed_output.hpp"
+#include "gap_closing.hpp"
+#include "polishing/perfect_alignment.hpp"
+#include "error_correction/mult_correction.hpp"
+#include "error_correction/mitochondria_rescue.hpp"
 #include "common/cl_parser.hpp"
 #include "common/dir_utils.hpp"
 #include "common/logging.hpp"
@@ -11,18 +17,7 @@
 #include "gap_closing.hpp"
 #include "multi_graph.hpp"
 #include "repeat_resolution/repeat_resolution.hpp"
-=======
-#include "multi_graph.hpp"
-#include "subdataset_processing.hpp"
-#include "uncompressed_output.hpp"
-#include "gap_closing.hpp"
-#include "polishing/perfect_alignment.hpp"
-#include "error_correction/mult_correction.hpp"
-#include "error_correction/mitochondria_rescue.hpp"
-#include "error_correction/initial_correction.hpp"
-#include "error_correction/manyk_correction.hpp"
 #include "error_correction/precorrection.hpp"
->>>>>>> acc02846
 #include "sequences/seqio.hpp"
 #include "subdataset_processing.hpp"
 #include <error_correction/dimer_correction.hpp>
@@ -30,8 +25,6 @@
 #include <polishing/homopolish.hpp>
 #include <queue>
 #include <wait.h>
-<<<<<<< HEAD
-=======
 #include <error_correction/dimer_correction.hpp>
 #include <polishing/homopolish.hpp>
 #include "common/rolling_hash.hpp"
@@ -39,28 +32,15 @@
 #include <ksw2/ksw_wrapper.hpp>
 
 using namespace dbg;
->>>>>>> acc02846
 
 static size_t stage_num = 0;
 std::vector<Contig> ref;
-void PrintPaths(logging::Logger &logger,
-                const std::experimental::filesystem::path &dir,
-                const std::string &stage, SparseDBG &dbg,
-                RecordStorage &readStorage, const io::Library &paths_lib,
-                bool small) {
+void PrintPaths(logging::Logger &logger, const std::experimental::filesystem::path &dir, const std::string &stage,
+                SparseDBG &dbg, RecordStorage &readStorage, const io::Library &paths_lib, bool small) {
     stage_num += 1;
     std::string stage_name = itos(stage_num) + "_" + stage;
-    logger.info() << "Dumping current state. Stage id: " << stage_name
-                  << std::endl;
+    logger.info() << "Dumping current state. Stage id: " << stage_name << std::endl;
     ensure_dir_existance(dir);
-<<<<<<< HEAD
-    ensure_dir_existance(dir/"paths");
-    printDot(dir/(stage_name + ".dot"), Component(dbg), readStorage.labeler());
-    dbg.printFastaOld(dir/(stage_name + ".fasta"));
-    if (!small)
-        readStorage.printFullAlignments(logger, dir/(stage_name + ".als"));
-    std::vector<Contig> paths = io::SeqReader(paths_lib).readAllContigs();
-=======
     ensure_dir_existance(dir / "paths");
     printDot(dir / (stage_name + ".dot"), Component(dbg), readStorage.labeler());
     dbg.printFastaOld(dir / (stage_name + ".fasta"));
@@ -76,127 +56,40 @@
             paths.emplace_back(std::move(contig));
         }
     }
->>>>>>> acc02846
     GraphAlignmentStorage storage(dbg);
-    for (Contig &contig : paths) {
+    for(Contig &contig : paths) {
         storage.fill(contig);
     }
-    for (Contig &contig : paths) {
-        ensure_dir_existance(dir/"paths"/contig.getId());
-        Component comp =
-            small ? Component::neighbourhood(dbg,
-                                             contig,
-                                             dbg.hasher().getK() + 500)
-                  : Component::longEdgeNeighbourhood(dbg, contig, 20000);
-        std::function<std::string(Edge &)> labeler =
-            readStorage.labeler() + storage.labeler();
-        printDot(dir/"paths"/contig.getId()/(stage_name + ".dot"), comp,
-                 labeler);
+    for(Contig &contig : paths) {
+        ensure_dir_existance(dir / "paths" / contig.getId());
+        Component comp = small ? Component::neighbourhood(dbg, contig, dbg.hasher().getK() + 500) :
+                Component::longEdgeNeighbourhood(dbg, contig, 20000);
+        std::function<std::string(Edge &)> labeler = readStorage.labeler() + storage.labeler();
+        printDot(dir / "paths" / contig.getId() / (stage_name + ".dot"), comp, labeler);
     }
     std::ofstream ref_os;
-    ref_os.open(dir/(stage_name + ".ref"));
-    for (Contig &contig : ref) {
+    ref_os.open(dir / (stage_name + ".ref"));
+    for(Contig &contig : ref){
         ref_os << contig.getId() << std::endl;
-        for (const PerfectAlignment<Contig, Edge> &al :
-            GraphAligner(dbg).carefulAlign(contig)) {
+        for(const PerfectAlignment<Contig, Edge> &al : GraphAligner(dbg).carefulAlign(contig)) {
             ref_os << al.seg_from << " " << al.seg_to << std::endl;
         }
     }
     ref_os.close();
 }
 
-std::pair<std::experimental::filesystem::path,
-          std::experimental::filesystem::path>
-AlternativeCorrection(logging::Logger &logger,
-                      const std::experimental::filesystem::path &dir,
-                      const io::Library &reads_lib,
-                      const io::Library &pseudo_reads_lib,
-                      const io::Library &paths_lib, size_t threads, size_t k,
-                      size_t w, double threshold, double reliable_coverage,
-                      bool close_gaps, bool remove_bad, bool skip, bool debug,
-                      bool load) {
-    logger.info() << "Performing initial correction with k = " << k
-                  << std::endl;
-    if (k%2==0) {
-        logger.info() << "Adjusted k from " << k << " to " << (k + 1)
-                      << " to make it odd" << std::endl;
+std::pair<std::experimental::filesystem::path, std::experimental::filesystem::path>
+AlternativeCorrection(logging::Logger &logger, const std::experimental::filesystem::path &dir,
+                const io::Library &reads_lib, const io::Library &pseudo_reads_lib, const io::Library &paths_lib,
+                size_t threads, size_t k, size_t w, double threshold, double reliable_coverage,
+                bool close_gaps, bool remove_bad, bool skip, bool debug, bool load) {
+    logger.info() << "Performing initial correction with k = " << k << std::endl;
+    if (k % 2 == 0) {
+        logger.info() << "Adjusted k from " << k << " to " << (k + 1) << " to make it odd" << std::endl;
         k += 1;
     }
     ensure_dir_existance(dir);
     hashing::RollingHash hasher(k, 239);
-<<<<<<< HEAD
-    std::function<void()> ic_task = [&dir, &logger, &hasher, close_gaps, load,
-        remove_bad, k, w, &reads_lib,
-        &pseudo_reads_lib, &paths_lib, threads,
-        threshold, reliable_coverage, debug] {
-      io::Library construction_lib = reads_lib + pseudo_reads_lib;
-      SparseDBG dbg =
-          load ? DBGPipeline(logger, hasher, w, reads_lib, dir, threads,
-                             (dir/"disjointigs.fasta").string(),
-                             (dir/"vertices.save").string())
-               : DBGPipeline(logger, hasher, w, reads_lib, dir, threads);
-      dbg.fillAnchors(w, logger, threads);
-      size_t extension_size = std::max<size_t>(k*2, 1000);
-      ReadLogger readLogger(threads, dir/"read_log.txt");
-      RecordStorage
-          readStorage(dbg, 0, extension_size, threads, readLogger, true,
-                      debug);
-      RecordStorage
-          refStorage(dbg, 0, extension_size, threads, readLogger, false,
-                     false);
-      io::SeqReader reader(reads_lib);
-      readStorage.fill(reader.begin(), reader.end(), dbg, w + k - 1, logger,
-                       threads);
-      if (debug) {
-          coverageStats(logger, dbg);
-          PrintPaths(logger, dir/"state_dump", "initial", dbg, readStorage,
-                     paths_lib, true);
-      }
-      //        CorrectDimers(logger, readStorage, k, threads, reliable_coverage);
-      correctAT(logger, readStorage, k, threads);
-      ManyKCorrect(logger,
-                   dbg,
-                   readStorage,
-                   threshold,
-                   reliable_coverage,
-                   800,
-                   4,
-                   threads);
-      if (debug)
-          PrintPaths(logger, dir/"state_dump", "mk800", dbg, readStorage,
-                     paths_lib, true);
-      RemoveUncovered(logger, threads, dbg, {&readStorage, &refStorage},
-                      std::max<size_t>(k*5/2, 3000));
-      ManyKCorrect(logger, dbg, readStorage, threshold, reliable_coverage, 2000,
-                   4, threads);
-      if (debug)
-          PrintPaths(logger, dir/"state_dump", "mk2000", dbg, readStorage,
-                     paths_lib, true);
-      RemoveUncovered(logger, threads, dbg, {&readStorage, &refStorage},
-                      std::max<size_t>(k*7/2, 5000));
-      //        CorrectDimers(logger, readStorage, k, threads, reliable_coverage);
-      correctAT(logger, readStorage, k, threads);
-      correctLowCoveredRegions(logger,
-                               dbg,
-                               readStorage,
-                               refStorage,
-                               "/dev/null",
-                               threshold,
-                               reliable_coverage,
-                               k,
-                               threads,
-                               false);
-      ManyKCorrect(logger, dbg, readStorage, threshold, reliable_coverage, 3500,
-                   4, threads);
-      RemoveUncovered(logger, threads, dbg, {&readStorage, &refStorage});
-      if (debug)
-          PrintPaths(logger, dir/"state_dump", "mk3500", dbg, readStorage,
-                     paths_lib, false);
-      readStorage.printFasta(logger, dir/"corrected.fasta");
-      if (debug)
-          DrawSplit(Component(dbg), dir/"split");
-      dbg.printFastaOld(dir/"graph.fasta");
-=======
     std::function<void()> ic_task = [&dir, &logger, &hasher, close_gaps, load, remove_bad, k, w, &reads_lib,
             &pseudo_reads_lib, &paths_lib, threads, threshold, reliable_coverage, debug] {
         io::Library construction_lib = reads_lib + pseudo_reads_lib;
@@ -238,16 +131,13 @@
         if(debug)
             DrawSplit(Component(dbg), dir / "split");
         dbg.printFastaOld(dir / "graph.fasta");
->>>>>>> acc02846
     };
-    if (!skip)
+    if(!skip)
         runInFork(ic_task);
     std::experimental::filesystem::path res;
-    res = dir/"corrected.fasta";
-    logger.info() << "Initial correction results with k = " << k
-                  << " printed to "
-                  << res << std::endl;
-    return {res, dir/"graph.fasta"};
+    res = dir / "corrected.fasta";
+    logger.info() << "Initial correction results with k = " << k << " printed to " << res << std::endl;
+    return {res, dir / "graph.fasta"};
 }
 
 std::vector<std::experimental::filesystem::path> SecondPhase(
@@ -278,94 +168,48 @@
                                (dir/"vertices.save").string())
                  : DBGPipeline(logger, hasher, w, reads_lib, dir, threads);
         dbg.fillAnchors(w, logger, threads);
-<<<<<<< HEAD
-        size_t extension_size = std::max<size_t>(k*5/2, 3000);
-=======
         size_t extension_size = 100000;
->>>>>>> acc02846
         ReadLogger readLogger(threads, dir/"read_log.txt");
-        RecordStorage
-            readStorage(dbg, 0, extension_size, threads, readLogger, true,
-                        debug);
-        RecordStorage
-            refStorage(dbg, 0, extension_size, threads, readLogger, false,
-                       false);
+        RecordStorage readStorage(dbg, 0, extension_size, threads, readLogger, true, debug);
+        RecordStorage refStorage(dbg, 0, extension_size, threads, readLogger, false, false);
         io::SeqReader reader(reads_lib);
-        readStorage.fill(reader.begin(), reader.end(), dbg, w + k - 1, logger,
-                         threads);
-        if (debug) {
-            DrawSplit(Component(dbg), dir/"before_figs", readStorage.labeler(),
-                      25000);
-            PrintPaths(logger, dir/"state_dump", "initial", dbg, readStorage,
-                       paths_lib, false);
-        }
-        initialCorrect(dbg,
-                       logger,
-                       dir/"correction.txt",
-                       readStorage,
-                       refStorage,
-                       threshold,
-                       2*threshold,
-                       reliable_coverage,
-                       threads,
-                       false);
-        if (debug)
-            PrintPaths(logger,
-                       dir/"state_dump",
-                       "low",
-                       dbg,
-                       readStorage,
-                       paths_lib,
-                       false);
+        readStorage.fill(reader.begin(), reader.end(), dbg, w + k - 1, logger, threads);
+        if(debug) {
+            DrawSplit(Component(dbg), dir / "before_figs", readStorage.labeler(), 25000);
+            PrintPaths(logger, dir / "state_dump", "initial", dbg, readStorage, paths_lib, false);
+        }
+        initialCorrect(dbg, logger, dir / "correction.txt", readStorage, refStorage,
+                       threshold, 2 * threshold, reliable_coverage, threads, false);
+        if(debug)
+            PrintPaths(logger, dir/ "state_dump", "low", dbg, readStorage, paths_lib, false);
         GapColserPipeline(logger, threads, dbg, {&readStorage, &refStorage});
-        if (debug)
-            PrintPaths(logger, dir/"state_dump", "gap1", dbg, readStorage,
-                       paths_lib, false);
+        if(debug)
+            PrintPaths(logger, dir/ "state_dump", "gap1", dbg, readStorage, paths_lib, false);
         readStorage.invalidateBad(logger, threads, threshold, "after_gap1");
-        if (debug)
-            PrintPaths(logger,
-                       dir/"state_dump",
-                       "bad",
-                       dbg,
-                       readStorage,
-                       paths_lib,
-                       false);
+        if(debug)
+            PrintPaths(logger, dir/ "state_dump", "bad", dbg, readStorage, paths_lib, false);
         RemoveUncovered(logger, threads, dbg, {&readStorage, &refStorage});
-        if (debug)
-            PrintPaths(logger, dir/"state_dump", "uncovered1", dbg, readStorage,
-                       paths_lib, false);
-        RecordStorage extra_reads =
-            MultCorrect(dbg,
-                        logger,
-                        dir,
-                        readStorage,
-                        unique_threshold,
-                        threads,
-                        diploid,
-                        debug);
+        if(debug)
+            PrintPaths(logger, dir/ "state_dump", "uncovered1", dbg, readStorage, paths_lib, false);
+        RecordStorage extra_reads = MultCorrect(dbg, logger, dir, readStorage, unique_threshold, threads, diploid, debug);
         MRescue(logger, threads, dbg, readStorage, unique_threshold, 0.05);
-        if (debug)
-            PrintPaths(logger, dir/"state_dump", "mult", dbg, readStorage,
-                       paths_lib, false);
-        RemoveUncovered(logger, threads, dbg,
-                        {&readStorage, &extra_reads, &refStorage});
-        if (debug)
-            PrintPaths(logger, dir/"state_dump", "uncovered2", dbg, readStorage,
-                       paths_lib, false);
-        GapColserPipeline(logger, threads, dbg,
-                          {&readStorage, &extra_reads, &refStorage});
-        if (debug) {
-            PrintPaths(logger, dir/"state_dump", "gap2", dbg, readStorage,
-                       paths_lib, false);
-            DrawSplit(Component(dbg), dir/"split_figs", readStorage.labeler());
-        }
-<<<<<<< HEAD
+        if(debug)
+            PrintPaths(logger, dir/ "state_dump", "mult", dbg, readStorage, paths_lib, false);
+        RemoveUncovered(logger, threads, dbg, {&readStorage, &extra_reads, &refStorage});
+        if(debug)
+            PrintPaths(logger, dir/ "state_dump", "uncovered2", dbg, readStorage, paths_lib, false);
+        GapColserPipeline(logger, threads, dbg, {&readStorage, &extra_reads, &refStorage});
+        if(debug) {
+            PrintPaths(logger, dir / "state_dump", "gap2", dbg, readStorage, paths_lib, false);
+            DrawSplit(Component(dbg), dir / "split_figs", readStorage.labeler());
+        }
         std::function<bool(const dbg::Edge &)> is_unique =
             [unique_threshold](const Edge &edge) {
               return edge.size() > unique_threshold;
             };
-        dbg.printFastaOld(dir/"graph.fasta");
-        printDot(dir/"graph.dot", Component(dbg), readStorage.labeler());
+        dbg.printFastaOld(dir/"final_graph.fasta");
+        printDot(dir/"final_dbg.dot", Component(dbg), readStorage.labeler());
+        printGFA(dir / "final_dbg.gfa", Component(dbg), true);
 
         repeat_resolution::RepeatResolver rr(
             dbg,
@@ -380,60 +224,18 @@
             logger);
         std::vector<Contig> contigs = rr.ResolveRepeats(logger);
 
-        PrintAlignments(logger, threads, contigs, readStorage, k,
-                        dir/"uncompressing");
-        readStorage.printFasta(logger, dir/"corrected.fasta");
-=======
-        RepeatResolver rr(dbg, {&readStorage, &extra_reads}, dir / "split", py_path, debug);
-        std::function<bool(const dbg::Edge &)> is_unique = [unique_threshold](const Edge &edge) {
-            return edge.size() > unique_threshold;
-        };
-        dbg.printFastaOld(dir / "final_dbg.fasta");
-        printDot(dir / "final_dbg.dot", Component(dbg), readStorage.labeler());
-        printGFA(dir / "final_dbg.gfa", Component(dbg), true);
-        std::vector<Contig> partial_contigs = rr.ResolveRepeats(logger, threads, is_unique);
-        logger.info()<< "Printing partial repeat resolution results to " << (dir / "partial.fasta") << std::endl;
-        PrintFasta(partial_contigs, dir / "partial.fasta");
-//        std::vector<Contig> contigs = rr.CollectResults(logger, threads, partial_contigs, dir / "merging.txt", is_unique);
-        multigraph::MultiGraph mg = rr.ConstructMultiGraph(partial_contigs);
-//        mg.printEdgeGFA(dir / "partial.gfa");
-//        mg.printDot(dir / "partial.dot");
-        multigraph::MultiGraph mmg = mg.Merge();
-        mmg.printEdgeGFA(dir / "mdbg.hpc.gfa");
-        mmg.printDot(dir / "mdbg.hpc.dot");
-        mmg.printCutEdges(dir / "mdbg.hpc.fasta");
-        readStorage.printReadFasta(logger, dir / "corrected_reads.fasta");
->>>>>>> acc02846
+        // PrintAlignments(logger, threads, contigs, readStorage, k,
+        //                dir/"uncompressing");
+        readStorage.printReadFasta(logger, dir/"corrected_reads.fasta");
     };
-    if (!skip)
-      runInFork(ic_task);
-
+    if(!skip)
+        runInFork(ic_task);
     std::experimental::filesystem::path res;
-<<<<<<< HEAD
-    res = dir/"corrected.fasta";
+    res = dir/"corrected_reads.fasta";
     logger.info() << "Second phase results with k = " << k << " printed to "
                   << res << std::endl;
-    return {res, dir/"uncompressing",
+    return {res,
             dir/"repeat_resolution"/"resolved_graph.gfa"};
-}
-
-std::experimental::filesystem::path
-PolishingPhase(logging::Logger &logger, size_t threads,
-               const std::experimental::filesystem::path &output_file,
-               const std::experimental::filesystem::path &contigs_file,
-               const std::experimental::filesystem::path &alignments,
-               const io::Library &reads, size_t dicompress, bool skip) {
-    logger.info() << "Performing polishing and homopolymer uncompression"
-                  << std::endl;
-    std::function<void()> ic_task = [&logger, threads, &output_file,
-        &contigs_file, &alignments, &reads,
-        dicompress] {
-      Polish(logger, threads, output_file, contigs_file, alignments, reads,
-             dicompress);
-=======
-    res = dir / "corrected_reads.fasta";
-    logger.info() << "Second phase results with k = " << k << " printed to "    << res << std::endl;
-    return {res, dir / "mdbg.hpc.gfa"};
 }
 
 std::vector<std::experimental::filesystem::path> PolishingPhase(
@@ -452,38 +254,25 @@
         auto res = PrintAlignments(logger, threads, contigs, reader.begin(), reader.end(), min_alignment, dir);
         std::vector<Contig> uncompressed = Polish(logger, threads, contigs, res.first, reads, dicompress);
         printUncompressedResults(logger, threads, edge_graph, uncompressed, output_dir, debug);
->>>>>>> acc02846
     };
-    if (!skip)
+    if(!skip)
         runInFork(ic_task);
     return {output_dir / "assembly.fasta", output_dir / "mdbg.gfa"};
 }
 
 std::string constructMessage() {
     std::stringstream ss;
-    ss << "LJA: genome assembler for PacBio HiFi reads based on de Bruijn "
-          "graph.\n";
-    ss << "Usage: lja [options] -o <output-dir> --reads <reads_file> [--reads "
-          "<reads_file2> ...]\n\n";
+    ss << "LJA: genome assembler for PacBio HiFi reads based on de Bruijn graph.\n";
+    ss << "Usage: lja [options] -o <output-dir> --reads <reads_file> [--reads <reads_file2> ...]\n\n";
     ss << "Basic options:\n";
-    ss << "  -o <file_name> (or --output-dir <file_name>)  Name of output "
-          "folder. Resulting graph will be stored there.\n";
-    ss << "  --reads <file_name>                           Name of file that "
-          "contains reads in fasta or fastq format. This option can be used any "
-          "number of times in the same command line. In this case reads from all "
-          "specified files will be used as an input.\n";
-    ss << "  -h (or --help)                                Print this help "
-          "message.\n";
+    ss << "  -o <file_name> (or --output-dir <file_name>)  Name of output folder. Resulting graph will be stored there.\n";
+    ss << "  --reads <file_name>                           Name of file that contains reads in fasta or fastq format. This option can be used any number of times in the same command line. In this case reads from all specified files will be used as an input.\n";
+    ss << "  -h (or --help)                                Print this help message.\n";
     ss << "\nAdvanced options:\n";
-    ss << "  -t <int> (or --threads <int>)                 Number of threads. "
-          "The default value is 16.\n";
-    ss << "  -k <int>                                      Value of k used for "
-          "initial error correction.\n";
-    ss << "  -K <int>                                      Value of k used for "
-          "final error correction and initialization of multiDBG.\n";
-    ss << "  --diploid                                     Use this option for "
-          "diploid genomes. By default LJA assumes that the genome is haploid or "
-          "inbred.\n";
+    ss << "  -t <int> (or --threads <int>)                 Number of threads. The default value is 16.\n";
+    ss << "  -k <int>                                      Value of k used for initial error correction.\n";
+    ss << "  -K <int>                                      Value of k used for final error correction and initialization of multiDBG.\n";
+    ss << "  --diploid                                     Use this option for diploid genomes. By default LJA assumes that the genome is haploid or inbred.\n";
     return ss.str();
 }
 
@@ -527,42 +316,29 @@
     bool debug = parser.getCheck("debug");
     StringContig::homopolymer_compressing = true;
     StringContig::SetDimerParameters(parser.getValue("dimer-compress"));
-    const std::experimental::filesystem::path
-        dir(parser.getValue("output-dir"));
+    const std::experimental::filesystem::path dir(parser.getValue("output-dir"));
     ensure_dir_existance(dir);
     logging::LoggerStorage ls(dir, "dbg");
     logging::Logger logger;
-    logger.addLogFile(ls.newLoggerFile(),
-                      debug ? logging::debug : logging::trace);
-    for (size_t i = 0; i < argc; i++) {
+    logger.addLogFile(ls.newLoggerFile(), debug ? logging::debug : logging::trace);
+    for(size_t i = 0; i < argc; i++) {
         logger << argv[i] << " ";
     }
     logger << std::endl;
-<<<<<<< HEAD
-    logger.info() << "Hello. You are running La Jolla Assembler (LJA), a tool "
-                     "for genome assembly from PacBio HiFi reads\n";
-    logging::logGit(logger, dir/"version.txt");
-=======
     logger.info() << "Hello! You are running La Jolla Assembler (LJA), a tool for genome assembly from PacBio HiFi reads\n";
     logging::logGit(logger, dir / "version.txt");
->>>>>>> acc02846
     bool diplod = parser.getCheck("diploid");
     std::string first_stage = parser.getValue("restart-from");
-    bool skip = first_stage!="none";
+    bool skip = first_stage != "none";
     bool load = parser.getCheck("load");
     logger.info() << "LJA pipeline started" << std::endl;
 
     size_t threads = std::stoi(parser.getValue("threads"));
 
-    io::Library lib = oneline::initialize<std::experimental::filesystem::path>(
-        parser.getListValue("reads"));
-    io::Library
-        paths = oneline::initialize<std::experimental::filesystem::path>(
-        parser.getListValue("paths"));
-    io::Library ref_lib =
-        oneline::initialize<std::experimental::filesystem::path>(
-            parser.getListValue("ref"));
-    if (!io::CheckLibrary(lib + paths + ref_lib)) {
+    io::Library lib = oneline::initialize<std::experimental::filesystem::path>(parser.getListValue("reads"));
+    io::Library paths = oneline::initialize<std::experimental::filesystem::path>(parser.getListValue("paths"));
+    io::Library ref_lib = oneline::initialize<std::experimental::filesystem::path>(parser.getListValue("ref"));
+    if(!io::CheckLibrary(lib + paths +ref_lib)) {
         exit(1);
     }
     ref = io::SeqReader(ref_lib).readAllContigs();
@@ -570,15 +346,12 @@
     size_t w = std::stoi(parser.getValue("window"));
     double threshold = std::stod(parser.getValue("cov-threshold"));
     double reliable_coverage = std::stod(parser.getValue("rel-threshold"));
-    std::pair<std::experimental::filesystem::path,
-              std::experimental::filesystem::path>
-        corrected1;
-    if (first_stage=="alternative")
+    std::pair<std::experimental::filesystem::path, std::experimental::filesystem::path> corrected1;
+    if (first_stage == "alternative")
         skip = false;
-    corrected1 = AlternativeCorrection(
-        logger, dir/("k" + itos(k)), lib, {}, paths, threads, k, w, threshold,
-        reliable_coverage, false, false, skip, debug, load);
-    if (first_stage=="alternative" || first_stage=="none")
+    corrected1 = AlternativeCorrection(logger, dir / ("k" + itos(k)), lib, {}, paths, threads, k, w,
+                                  threshold, reliable_coverage, false, false, skip, debug, load);
+    if (first_stage == "alternative" || first_stage == "none")
         load = false;
     size_t K = std::stoi(parser.getValue("K-mer-size"));
     size_t W = std::stoi(parser.getValue("Window"));
@@ -588,11 +361,10 @@
     double Reliable_coverage = std::stod(parser.getValue("Rel-threshold"));
     size_t unique_threshold = std::stoi(parser.getValue("unique-threshold"));
 
-    if (first_stage=="phase2")
+    if(first_stage == "phase2")
         skip = false;
     std::experimental::filesystem::path executable(argv[0]);
-    std::experimental::filesystem::path py_path =
-        executable.parent_path()/"run_rr.py";
+    std::experimental::filesystem::path py_path = executable.parent_path() / "run_rr.py";
     logger.trace() << "py_path set to " << py_path.string() << std::endl;
     std::vector<std::experimental::filesystem::path> corrected2 = SecondPhase(
         logger, dir/("k" + itos(K)), {corrected1.first}, {corrected1.second},
@@ -600,24 +372,8 @@
         unique_threshold, py_path, diplod, skip, debug, load);
     if (first_stage=="phase2")
         load = false;
-    if (first_stage=="polishing")
+    if(first_stage == "polishing")
         skip = false;
-<<<<<<< HEAD
-    std::experimental::filesystem::path final_contigs = PolishingPhase(
-        logger, threads, dir/"assembly.fasta", corrected2[1]/"contigs.fasta",
-        corrected2[1]/"good_alignments.txt", lib,
-        StringContig::max_dimer_size/2, skip);
-    if (first_stage=="polishing")
-        load = false;
-    logger.info()
-        << "Final homopolymer compressed and corrected reads can be found here: "
-        << corrected2[0] << std::endl;
-    logger.info()
-        << "Final graph with homopolymer compressed edges can be found here: "
-        << corrected2[2] << std::endl;
-    logger.info() << "Final assembly can be found here: " << final_contigs
-                  << std::endl;
-=======
     std::vector<std::experimental::filesystem::path> uncompressed_results =
             PolishingPhase(logger, threads, dir/ "uncompressing", dir, corrected2[1],
                            corrected2[0],
@@ -628,7 +384,6 @@
     logger.info() << "Final graph with homopolymer compressed edges can be found here: " << corrected2[1] << std::endl;
     logger.info() << "Final graph can be found here: " << uncompressed_results[1] << std::endl;
     logger.info() << "Final assembly can be found here: " << uncompressed_results[0] << std::endl;
->>>>>>> acc02846
     logger.info() << "LJA pipeline finished" << std::endl;
     return 0;
 }