#include "subdataset_processing.hpp"

#include <utility>
#include <cstdio>
#include "multi_graph.hpp"
using namespace dbg;
std::string RepeatResolver::COMMAND = "{} {} -i {} -o {} > {}";

std::vector<RepeatResolver::Subdataset> RepeatResolver::SplitDataset(const std::function<bool(const Edge &)> &is_unique) {
    size_t k = dbg.hasher().getK();
    std::vector<Component> comps = ConditionSplitter(is_unique).splitGraph(dbg);
    std::vector<Subdataset> result;
    recreate_dir(dir);
    std::unordered_map<Vertex *, size_t> cmap;
    for(size_t i = 0; i < comps.size(); i++) {
        result.emplace_back(i, comps[i], dir / std::to_string(i));
        for(Vertex &vert : result.back().component.vertices()) {
            cmap[&vert] = result.back().id;
        }
    }
    for(RecordStorage *recordStorage : storages)
        for(size_t rnum = 0; rnum < recordStorage->size(); rnum++) {
            AlignedRead &read = recordStorage->operator[](rnum);
            if(!read.valid() || read.path.size() == 1)
                continue;
            GraphAlignment al = read.path.getAlignment();
            result[cmap[&al.getVertex(1)]].reads.emplace_back(&read);
            for(size_t i = 2; i < al.size(); i++) {
                VERIFY(cmap[&al.getVertex(1)] == cmap[&al.getVertex(i)]);
            }
        }
    return std::move(result);
}

void RepeatResolver::prepareDataset(const RepeatResolver::Subdataset &subdataset) {
    recreate_dir(subdataset.dir);
//    printReadFasta(subdataset.dir / "graph.fasta", subdataset.component);
    printFasta(subdataset.dir / "graph.fasta", subdataset.component);
    std::ofstream log;
    log.open(subdataset.dir / "dbg.log");
    log << "-k " << dbg.hasher().getK() << std::endl;
    log.close();
    printDot(subdataset.dir / "graph.dot", subdataset.component, storages[0]->labeler());
    if(storages.size() > 1) {
        printDot(subdataset.dir / "graph_plus.dot", subdataset.component, storages[1]->labeler());
    }
    std::ofstream als;
    als.open(subdataset.dir / "alignments.txt");
    for(AlignedRead * rit: subdataset.reads) {
        AlignedRead &read = *rit;
        GraphAlignment al = read.path.getAlignment();
        std::stringstream ss;
        als << read.id << " " << read.path.start().hash() << int(read.path.start().isCanonical())
            << " " << read.path.cpath().str() << "\n";
        CompactPath rc = read.path.RC();
        als  << "-" << read.id << " " << rc.start().hash() << int(rc.start().isCanonical())
            << " " << rc.cpath().str() << "\n";
        std::string alignment_record = ss.str();
    }
    als.close();
}

std::vector<Contig> RepeatResolver::ProcessSubdataset(logging::Logger &logger, const Subdataset &subdataset) {
    std::string dataset_code = itos(subdataset.id) + ".";
    std::vector<Contig> res;
    if(subdataset.reads.empty()) {
        for(Edge &edge : subdataset.component.edgesInner()) {
            Sequence seq = edge.start()->seq + edge.seq;
            res.emplace_back(seq, join("_", {edge.getId(), edge.start()->getId(), itos(edge.start()->seq.size()),
                                             edge.end()->getId(), itos(edge.end()->seq.size())}));
        }
        return std::move(res);
    }
    prepareDataset(subdataset);
    std::experimental::filesystem::path outdir = subdataset.dir / "mltik";
    recreate_dir(outdir);
    std::string command = command_pattern;
    command.replace(command.find("{}"), 2, subdataset.dir.string());
    command.replace(command.find("{}"), 2, outdir.string());
    command.replace(command.find("{}"), 2, "/dev/null");
    int code = system(command.c_str());
    if(code != 0) {
        logger.info() << "Repeat resolution of component " << subdataset.id << " returned code " << code << std::endl;
        exit(1);
    }
    bool found = false;
    std::experimental::filesystem::path out_fasta;
    for (const std::experimental::filesystem::path &f : std::experimental::filesystem::directory_iterator(outdir)) {
        if (endsWith(f.string(), ".graph")) {
            out_fasta = f;
            found = true;
        }
    }
    io::Library contig_lib = {out_fasta};
    if (!found)
        return {};
    for (StringContig stringContig : io::SeqReader(contig_lib)) {
        Contig contig = stringContig.makeContig();
        std::vector<std::string> s = split(contig.getId(), "_");
        GraphAlignment al = GraphAligner(subdataset.component.graph()).align(contig.seq);
        if(al.size() > 1 && al.back().right < al.back().contig().size() &&
                    !subdataset.component.contains(*al.back().contig().start())) {
            al = al.subalignment(0, al.size() - 1);
        }
        if(al.size() > 1 && al.front().left > 0 && !subdataset.component.contains(*al.front().contig().end())) {
            al = al.subalignment(1, al.size());
        }
        if(al.front().left == 0 && !subdataset.component.contains(al.start())) {
            s[1] = al.front().contig().getId();
            s[2] = itos(al.front().contig().size() + al.start().seq.size());
        } else {
            s[1] = dataset_code + s[1];
        }
        if(al.back().right == al.back().contig().size() && !subdataset.component.contains(al.finish())) {
            s[3] = al.back().contig().getId();
            s[4] = itos(al.back().contig().size() + al.finish().seq.size());
        } else {
            s[3] = dataset_code + s[3];
        }
        contig.seq = al.Seq();
        res.emplace_back(contig.seq, join("_", {dataset_code + s[0], s[1], s[2], s[3], s[4]}));
    }
    if(debug) {
        GraphAlignmentStorage storage(dbg);
        for(Contig &contig : res) {
            storage.fill(contig);
        }
        printDot(subdataset.dir / "graph_with_contigs.dot", subdataset.component, storage.labeler());
    } else
        std::experimental::filesystem::remove_all(subdataset.dir);
    return std::move(res);
}

std::vector<Contig> RepeatResolver::ResolveRepeats(logging::Logger &logger, size_t threads,
                                                   const std::function<bool(const Edge &)> &is_unique) {
    logger.info() << "Splitting dataset" << std::endl;
    std::vector<Subdataset> subdatasets = SplitDataset(is_unique);
    logger.info() << "Dataset splitted into " << subdatasets.size() << " parts. Starting resolution." << std::endl;
    logger.info() << "Running repeat resolution" << std::endl;
    std::sort(subdatasets.begin(), subdatasets.end());
    omp_set_num_threads(threads);
    ParallelRecordCollector<Contig> res(threads);
#pragma omp parallel for schedule(dynamic, 1) default(none) shared(subdatasets, logger, res)
    for(size_t snum = 0; snum < subdatasets.size(); snum++) {
#pragma omp critical
        logger.trace() << "Starting to process dataset " << subdatasets[snum].id << "(" << snum << ")" << std::endl;
        Subdataset &subdataset = subdatasets[snum];
        std::vector<Contig> resolution_result = ProcessSubdataset(logger, subdataset);
        res.addAll(resolution_result.begin(), resolution_result.end());
#pragma omp critical
        logger.trace() << "Finished processing dataset " << subdatasets[snum].id << "(" << snum << ")" << std::endl;
    }
    std::vector<Contig> moreContigs = missingEdges(subdatasets, is_unique);
    res.addAll(moreContigs.begin(), moreContigs.end());
    logger.info() << "Finished repeat resolution" << std::endl;
    return res.collect();
}

std::vector<Contig> RepeatResolver::missingEdges(const std::vector<Subdataset> &subdatasets,
                                                 const std::function<bool(const Edge &)> &is_unique) const {
    std::vector<Contig> tmp;
    std::unordered_set<Vertex *> end_vertices;
    for(const Subdataset &subdataset : subdatasets) {
        if(subdataset.reads.empty()) {
            for(Vertex &v : subdataset.component.vertices()) {
                end_vertices.emplace(&v);
            }
        }
    }
    for(Edge &edge : dbg.edges()) {
        if(is_unique(edge) && end_vertices.find(edge.start()) != end_vertices.end() && end_vertices.find(edge.end()) != end_vertices.end()) {
            tmp.emplace_back(edge.start()->seq + edge.seq,
                             join("_", {edge.getId(), edge.start()->getId(), itos(edge.start()->seq.size()),
                                                                      edge.end()->getId(), itos(edge.end()->seq.size())}));
        }
    }
    return tmp;
}

std::vector<Contig> RepeatResolver::CollectResults(logging::Logger &logger, size_t threads, const std::vector<Contig> &contigs,
                                   const std::experimental::filesystem::path &merging,
                                   const std::function<bool(const Edge &)> &is_unique) {
    logger.info() << "Merging results from repeat resolution of subcomponents"<< std::endl;
    logger.info() << "Collecting partial results"<< std::endl;
    ParallelRecordCollector<AlignedRead> paths(threads);
    omp_set_num_threads(threads);
#pragma omp parallel for default(none) schedule(dynamic, 10) shared(contigs, is_unique, paths)
    for(size_t i = 0; i < contigs.size(); i++) {
        if(!(contigs[i].seq <= !contigs[i].seq))
            continue;
        GraphAlignment al = GraphAligner(dbg).align(contigs[i].seq);
        for(Segment<Edge> &seg : al) {
            if(seg.size() > 90000)
                seg = Segment<Edge>(seg.contig(), 0, seg.contig().size());
        }
        if(al.size() == 1 && is_unique(al[0].contig()))
            continue;
        paths.emplace_back(contigs[i].id, al);
        paths.emplace_back(basic::Reverse(contigs[i].id), al.RC());
    }
    std::vector<AlignedRead> path_list = paths.collect();
    logger.info() << "Linking contigs"<< std::endl;
    std::unordered_map<dbg::Edge *, size_t> unique_map;
    for(size_t i = 0; i < path_list.size(); i++) {
        GraphAlignment al = path_list[i].path.getAlignment();
        Edge & edge = al.front().contig();
        if(path_list[i].path.size() == 1 || !is_unique(edge) || al[0].size() < al[0].contig().size())
            continue;
        if(unique_map.find(&edge) != unique_map.end()) {
            unique_map[&edge] = size_t(-1);
            unique_map[&edge.rc()] = size_t(-1);
        } else {
            unique_map[&edge] = i;
        }
    }
    logger.info() << "Merging contigs"<< std::endl;
    std::vector<Contig> res;
    std::unordered_set<Edge *> visited_unique;
    for(size_t i = 0; i < path_list.size(); i++) {
        if(!path_list[i].valid()) {
            continue;
        }
        size_t cur = i;
        while(true) {
            Segment<Edge> last_seg = path_list[cur].path.getAlignment().back();
            Edge &last = last_seg.contig();
            if(last_seg.size() < last.size() || unique_map.find(&last) == unique_map.end() || unique_map[&last] == size_t(-1))
                break;
            cur = unique_map[&last];
            if(cur == i)
                break;
        }
        cur = cur ^ 1ull;
        size_t start = cur;
        GraphAlignment merged_path = path_list[cur].path.getAlignment().subalignment(0, 1);
        std::vector<std::string> ids;
        size_t clen = merged_path.len();
        ids.emplace_back("(0 -");
        while(true) {
            merged_path += path_list[cur].path.getAlignment().subalignment(1);
            clen += path_list[cur].path.getAlignment().subalignment(1).len();
            ids.emplace_back(path_list[cur].id);
            ids.emplace_back("- " + itos(clen) + ")");
            Segment<Edge> last_seg = path_list[cur].path.getAlignment().back();
            Edge &last = last_seg.contig();
            path_list[cur] = {};
            if(last_seg.size() < last.size() || unique_map.find(&last) == unique_map.end() || unique_map[&last] == size_t(-1))
                break;
            ids.emplace_back("( " + itos(clen - last.size()) + " -");
            cur = unique_map[&last];
            if(cur == start)
                break;
        }
        for(Segment<Edge> &seg : merged_path) {
            if(is_unique(seg.contig()) && seg.size() == seg.contig().size()) {
                visited_unique.emplace(&seg.contig());
                visited_unique.emplace(&seg.contig().rc());
            }
        }
        Sequence seq = merged_path.Seq();
        if(!seq < seq) {
            seq = !seq;
            std::vector<std::string> ids1;
            for(size_t j = 0; j < ids.size(); j++) {
                ids1.emplace_back(basic::Reverse(ids[ids.size() - j - 1]));
            }
            ids = std::move(ids1);
        }
        res.emplace_back(seq, join(" ", ids));
        cur = cur ^ 1ull;
        if(!path_list[cur].valid())
            continue;
        start = cur;
        while(true) {
            Segment<Edge> last_seg = path_list[cur].path.getAlignment().back();
            Edge &last = last_seg.contig();
            path_list[cur] = {};
            if(last_seg.size() < last.size() || unique_map.find(&last) == unique_map.end() || unique_map[&last] == size_t(-1))
                break;
            cur = unique_map[&last];
            if(cur == start)
                break;
        }
    }
    for(Edge &edge : dbg.edgesUnique()) {
        if(is_unique(edge) && visited_unique.find(&edge) == visited_unique.end()) {
            Sequence seq = edge.start()->seq + edge.seq;
            if(!seq < seq)
                seq = !seq;
            res.emplace_back(seq, edge.getId());
        }
    }
    logger.info() << "Sorting final contigs"<< std::endl;
    std::function<bool(const Contig &, const Contig &)> cmp = [](const Contig &s1, const Contig &s2){
        if (s1.size() != s2.size())
            return s1.size() > s2.size();
        return s1.seq < s2.seq;
    };
    std::sort(res.begin(), res.end(), cmp);
    std::ofstream merge;
    merge.open(merging);
    std::vector<Contig> final;
    for(size_t i = 0; i < res.size(); i++) {
        final.emplace_back(res[i].seq, itos(i));
        merge << i << "\n" << res[i].id << "\n";
    }
    merge.close();
    logger.info() << "Finished collecting repeat resolution results"<< std::endl;
    return std::move(final);
}

std::vector<std::pair<Sequence, std::string>> CollectVertexList(const std::vector<Contig> &contigs) {
    std::vector<std::pair<Sequence, std::string>> vertices;
    for(const Contig &contig : contigs) {
        std::vector<std::string> s = split(contig.id, "_");
        size_t len = std::stoull(s[2]);
        Sequence seq = contig.seq.Subseq(0, len);
        if (seq <= !seq)
            vertices.emplace_back(seq, s[1]);
        else
            vertices.emplace_back(!seq, "_" + s[1]);
        len = std::stoull(s[4]);
        seq = contig.seq.Subseq(contig.seq.size() - len, contig.seq.size());
        if (seq <= !seq)
            vertices.emplace_back(seq, s[3]);
        else
            vertices.emplace_back(!seq, "_" + s[3]);
    }
    return std::move(vertices);
}
multigraph::MultiGraph RepeatResolver::ConstructMultiGraph(const std::vector<Contig> &contigs) {
    std::vector<std::pair<Sequence, std::string>> vertices = CollectVertexList(contigs);
    std::sort(vertices.begin(), vertices.end());
    vertices.erase(std::unique(vertices.begin(), vertices.end()), vertices.end());
    size_t cur = 0;
    multigraph::MultiGraph res;
    std::unordered_map<std::string, multigraph::Vertex *> vmap;
    while(cur < vertices.size()) {
        std::pair<Sequence, std::string> &val = vertices[cur];
        if(cur + 1 < vertices.size() && val.first == vertices[cur + 1].first) {
            std::pair<Sequence, std::string> &val1 = vertices[cur + 1];
            cur++;
            if(val.second[0] != '_') {
                if(val1.second[0] != '_') {
                    for(size_t i = 0; i <= cur; i++) {
                        std::cout << i << " " << vertices[i].second << "\n" << vertices[i].first << "\n";
                    }
                    std::cout << std::endl;
                }
                VERIFY(val1.second[0] == '_');
                vmap[val.second] = &res.addVertex(val.first);
                vmap[val1.second.substr(1)] = vmap[val.second]->rc;
            } else {
                vmap[val1.second] = &res.addVertex(val.first);
                vmap[val.second.substr(1)] = vmap[val1.second]->rc;
            }
        } else {
            vmap[val.second] = &res.addVertex(val.first);
        }
        cur++;
    }
    for(const Contig &contig : contigs) {
        std::vector<std::string> s = split(contig.id, "_");
        if(contig.seq <= !contig.seq) {
            res.addEdge(*vmap[s[1]], *vmap[s[3]], contig.seq);
        }
    }
    res.checkConsistency();
    return std::move(res);
}

void PrintFasta(const std::vector<Contig> &contigs, const std::experimental::filesystem::path &path) {
    std::ofstream resos;
    resos.open(path);
    std::vector<Contig> all_contigs;
    for (const Contig &contig : contigs) {
        resos << ">" << contig.id << "\n" << contig.seq << std::endl;
    }
    resos.close();
}

<<<<<<< HEAD
void PrintAlignments(logging::Logger &logger, size_t threads, std::vector<Contig> &contigs,
                     const RecordStorage &readStorage, size_t K,
                     const std::experimental::filesystem::path &dir) {
    size_t k = K / 2;
    size_t w = K - k;
    ensure_dir_existance(dir);
    std::unordered_map<hashing::htype, std::vector<std::pair<Contig *, size_t>>, hashing::alt_hasher<hashing::htype>> position_map;
    std::ofstream refos;
    refos.open(dir/"contigs.fasta");
    std::vector<Contig> all_contigs;
    logger.info() << "Printing compressed assembly to disk" << std::endl;
    size_t size = 0;
    for(const Contig & contig : contigs) {
        size += contig.size();
    }
    size_t sum = 0;
    for(const Contig & contig : contigs) {
        sum += contig.size();
        if(sum * 2 >= size) {
            logger.trace() << "Compressed assembly N50 = " << contig.size() << std::endl;
            size = size_t(-1);
        }
        refos << ">" << contig.id << "\n" << contig.seq << std::endl;
        all_contigs.emplace_back(contig);
        all_contigs.emplace_back(contig.RC());
    }
    refos.close();
    logger.info() << "Aligning reads back to assembly" << std::endl;
    hashing::RollingHash hasher(k, 239);
    for(Contig &contig : all_contigs) {
        for(size_t pos = 1; pos + k <= contig.size(); pos += w) {
            hashing::htype h = hasher.hash(contig.seq, pos);
            position_map[h].emplace_back(&contig, pos);
        }
    }
    ParallelRecordCollector<std::pair<size_t, std::pair<RawSeg, Segment<Contig>>>> result(threads);
    omp_set_num_threads(threads);
#pragma omp parallel for default(none) schedule(dynamic, 100) shared(readStorage, hasher, position_map, K, k, w, result, std::cout)
    for(size_t i = 0; i < readStorage.size(); i++) {
        const AlignedRead &alignedRead = readStorage[i];
        if(!alignedRead.valid())
            continue;
        Contig read(alignedRead.path.getAlignment().Seq(), alignedRead.id);
        std::vector<std::pair<Contig *, int>> res;
        hashing::KWH kwh(hasher, read.seq, 0);
        while (true) {
            if (position_map.find(kwh.fHash()) != position_map.end()) {
                for(std::pair<Contig *, size_t> &pos : position_map[kwh.fHash()]) {
                    int start_pos = int(pos.second) - int(kwh.pos);
                    res.emplace_back(pos.first, start_pos);
                }
            }
            if (!kwh.hasNext())
                break;
            kwh = kwh.next();
        }
        std::sort(res.begin(), res.end());
        res.erase(std::unique(res.begin(), res.end()), res.end());
        for(std::pair<Contig *, int> &al : res) {
            size_t clen = 0;
            for(int rpos = 0; rpos <= read.size(); rpos++) {
                if(rpos < read.size() && rpos + al.second >= 0 && rpos + al.second < al.first->size() &&
                            read.seq[rpos] == al.first->seq[rpos + al.second]) {
                    clen++;
                } else {
                    if(clen > K) {
                        RawSeg seg_from(read.getId(), rpos - clen, rpos);
                        Segment<Contig> seg_to(*al.first, rpos + al.second - clen, rpos + al.second);
                        result.emplace_back(i, std::make_pair(seg_from, seg_to));
                    }
                    clen = 0;
                }
            }
        }
    }
    std::vector<std::pair<size_t, std::pair<RawSeg, Segment<Contig>>>> final = result.collect();
    __gnu_parallel::sort(final.begin(), final.end());
    logger.info() << "Finished alignment. Printing alignments to " << dir << std::endl;
    std::ofstream os;
    os.open(dir/"good_alignments.txt");
    std::ofstream os_bad;
    os_bad.open(dir/"partial_alignments.txt");
    for(auto &rec : final) {
        size_t len = readStorage[rec.first].path.getAlignment().len() + readStorage[rec.first].path.start().seq.size();
        if((rec.second.first.left != 0 && rec.second.second.left != 0) ||
            (rec.second.first.right != len && rec.second.second.right != rec.second.second.contig().size())) {
            os_bad << rec.second.first.id << " " << rec.second.first.left << " " << rec.second.first.right << " "
                   << rec.second.second.contig().getId() << " " << rec.second.second.left << " " << rec.second.second.right
                   << "\n";
        } else {
            os << rec.second.first.id << " " << rec.second.first.left << " " << rec.second.first.right << " "
                   << rec.second.second.contig().getId() << " " << rec.second.second.left << " " << rec.second.second.right
                   << "\n";
        }
    }
    os.close();
    os_bad.close();
}

=======
>>>>>>> acc02846
bool RepeatResolver::Subdataset::operator<(const RepeatResolver::Subdataset &other) const {
    if(component.size() != other.component.size())
        return component.size() > other.component.size();
    return this < &other;
}<|MERGE_RESOLUTION|>--- conflicted
+++ resolved
@@ -379,108 +379,6 @@
     resos.close();
 }
 
-<<<<<<< HEAD
-void PrintAlignments(logging::Logger &logger, size_t threads, std::vector<Contig> &contigs,
-                     const RecordStorage &readStorage, size_t K,
-                     const std::experimental::filesystem::path &dir) {
-    size_t k = K / 2;
-    size_t w = K - k;
-    ensure_dir_existance(dir);
-    std::unordered_map<hashing::htype, std::vector<std::pair<Contig *, size_t>>, hashing::alt_hasher<hashing::htype>> position_map;
-    std::ofstream refos;
-    refos.open(dir/"contigs.fasta");
-    std::vector<Contig> all_contigs;
-    logger.info() << "Printing compressed assembly to disk" << std::endl;
-    size_t size = 0;
-    for(const Contig & contig : contigs) {
-        size += contig.size();
-    }
-    size_t sum = 0;
-    for(const Contig & contig : contigs) {
-        sum += contig.size();
-        if(sum * 2 >= size) {
-            logger.trace() << "Compressed assembly N50 = " << contig.size() << std::endl;
-            size = size_t(-1);
-        }
-        refos << ">" << contig.id << "\n" << contig.seq << std::endl;
-        all_contigs.emplace_back(contig);
-        all_contigs.emplace_back(contig.RC());
-    }
-    refos.close();
-    logger.info() << "Aligning reads back to assembly" << std::endl;
-    hashing::RollingHash hasher(k, 239);
-    for(Contig &contig : all_contigs) {
-        for(size_t pos = 1; pos + k <= contig.size(); pos += w) {
-            hashing::htype h = hasher.hash(contig.seq, pos);
-            position_map[h].emplace_back(&contig, pos);
-        }
-    }
-    ParallelRecordCollector<std::pair<size_t, std::pair<RawSeg, Segment<Contig>>>> result(threads);
-    omp_set_num_threads(threads);
-#pragma omp parallel for default(none) schedule(dynamic, 100) shared(readStorage, hasher, position_map, K, k, w, result, std::cout)
-    for(size_t i = 0; i < readStorage.size(); i++) {
-        const AlignedRead &alignedRead = readStorage[i];
-        if(!alignedRead.valid())
-            continue;
-        Contig read(alignedRead.path.getAlignment().Seq(), alignedRead.id);
-        std::vector<std::pair<Contig *, int>> res;
-        hashing::KWH kwh(hasher, read.seq, 0);
-        while (true) {
-            if (position_map.find(kwh.fHash()) != position_map.end()) {
-                for(std::pair<Contig *, size_t> &pos : position_map[kwh.fHash()]) {
-                    int start_pos = int(pos.second) - int(kwh.pos);
-                    res.emplace_back(pos.first, start_pos);
-                }
-            }
-            if (!kwh.hasNext())
-                break;
-            kwh = kwh.next();
-        }
-        std::sort(res.begin(), res.end());
-        res.erase(std::unique(res.begin(), res.end()), res.end());
-        for(std::pair<Contig *, int> &al : res) {
-            size_t clen = 0;
-            for(int rpos = 0; rpos <= read.size(); rpos++) {
-                if(rpos < read.size() && rpos + al.second >= 0 && rpos + al.second < al.first->size() &&
-                            read.seq[rpos] == al.first->seq[rpos + al.second]) {
-                    clen++;
-                } else {
-                    if(clen > K) {
-                        RawSeg seg_from(read.getId(), rpos - clen, rpos);
-                        Segment<Contig> seg_to(*al.first, rpos + al.second - clen, rpos + al.second);
-                        result.emplace_back(i, std::make_pair(seg_from, seg_to));
-                    }
-                    clen = 0;
-                }
-            }
-        }
-    }
-    std::vector<std::pair<size_t, std::pair<RawSeg, Segment<Contig>>>> final = result.collect();
-    __gnu_parallel::sort(final.begin(), final.end());
-    logger.info() << "Finished alignment. Printing alignments to " << dir << std::endl;
-    std::ofstream os;
-    os.open(dir/"good_alignments.txt");
-    std::ofstream os_bad;
-    os_bad.open(dir/"partial_alignments.txt");
-    for(auto &rec : final) {
-        size_t len = readStorage[rec.first].path.getAlignment().len() + readStorage[rec.first].path.start().seq.size();
-        if((rec.second.first.left != 0 && rec.second.second.left != 0) ||
-            (rec.second.first.right != len && rec.second.second.right != rec.second.second.contig().size())) {
-            os_bad << rec.second.first.id << " " << rec.second.first.left << " " << rec.second.first.right << " "
-                   << rec.second.second.contig().getId() << " " << rec.second.second.left << " " << rec.second.second.right
-                   << "\n";
-        } else {
-            os << rec.second.first.id << " " << rec.second.first.left << " " << rec.second.first.right << " "
-                   << rec.second.second.contig().getId() << " " << rec.second.second.left << " " << rec.second.second.right
-                   << "\n";
-        }
-    }
-    os.close();
-    os_bad.close();
-}
-
-=======
->>>>>>> acc02846
 bool RepeatResolver::Subdataset::operator<(const RepeatResolver::Subdataset &other) const {
     if(component.size() != other.component.size())
         return component.size() > other.component.size();
